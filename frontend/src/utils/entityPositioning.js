export const DEFAULT_CLUSTER_WIDTH = 220
export const DEFAULT_CLUSTER_HEIGHT = 160
export const DEFAULT_ENTITY_WIDTH = 220
export const DEFAULT_ENTITY_HEIGHT = 120
export const CLUSTER_ENTITY_GAP = 40
export const DEFAULT_CLUSTER_THRESHOLD = 5

const HIERARCHY_HORIZONTAL_PADDING = 40
const HIERARCHY_VERTICAL_PADDING = 80
const LEVEL_HORIZONTAL_SPACING =
  Math.max(DEFAULT_ENTITY_WIDTH, DEFAULT_CLUSTER_WIDTH) + HIERARCHY_HORIZONTAL_PADDING
const LEVEL_VERTICAL_SPACING =
  Math.max(DEFAULT_ENTITY_HEIGHT, DEFAULT_CLUSTER_HEIGHT) + HIERARCHY_VERTICAL_PADDING
const GROUP_HORIZONTAL_GAP = LEVEL_HORIZONTAL_SPACING * 0.75
const BASE_NODE_WIDTH = Math.max(DEFAULT_ENTITY_WIDTH, DEFAULT_CLUSTER_WIDTH)

const CLUSTER_ENTITY_HORIZONTAL_SPACING = DEFAULT_ENTITY_WIDTH + CLUSTER_ENTITY_GAP

const PARENT_RELATION_PATTERN = /(part of|owned by|managed by|works for|reports to)/i
const CHILD_RELATION_PATTERN = /(owns|manages|contains|has member|employs)/i
const SIBLING_RELATION_PATTERN =
  /(associated with|related to|partner|peer|sibling|affiliated with|connected to)/i

export function isParentRelation(typeName) {
  if (!typeName) return false
  return PARENT_RELATION_PATTERN.test(String(typeName))
}

export function isChildRelation(typeName) {
  if (!typeName) return false
  return CHILD_RELATION_PATTERN.test(String(typeName))
}

function isSiblingRelation(typeName) {
  if (!typeName) return false
  return SIBLING_RELATION_PATTERN.test(String(typeName))
}

function extractRelationshipType(edge) {
  if (!edge) return ''
  if (edge?.data?.relationshipType) return String(edge.data.relationshipType)
  if (edge?.data?.typeName) return String(edge.data.typeName)
  if (edge?.typeName) return String(edge.typeName)
  if (edge?.label) return String(edge.label)
  return ''
}

function addAdjacencyEntry(adjacency, nodeId, entry) {
  if (!nodeId) return
  if (!adjacency.has(nodeId)) adjacency.set(nodeId, [])
  adjacency.get(nodeId).push(entry)
}

function buildRelationshipAdjacency(edges, allowedNodeIds = null) {
  const adjacency = new Map()

  edges.forEach((rawEdge) => {
    if (!rawEdge) return

    const source = String(rawEdge.source)
    const target = String(rawEdge.target)

    if (!source || !target) return
    if (source === target) return

    if (
      allowedNodeIds &&
      (!allowedNodeIds.has(source) || !allowedNodeIds.has(target))
    ) {
      return
    }

    const relationshipType = extractRelationshipType(rawEdge)

    if (isSiblingRelation(relationshipType)) {
      addAdjacencyEntry(adjacency, source, {
        edge: rawEdge,
        other: target,
        relation: 'sibling',
      })
      addAdjacencyEntry(adjacency, target, {
        edge: rawEdge,
        other: source,
        relation: 'sibling',
      })
      return
    }

    const parentIsSource = isChildRelation(relationshipType)
    const parentIsTarget = isParentRelation(relationshipType)

    let parentId = source
    let childId = target

    if (parentIsTarget && !parentIsSource) {
      parentId = target
      childId = source
    }

    addAdjacencyEntry(adjacency, parentId, {
      edge: rawEdge,
      other: childId,
      relation: 'child',
    })
    addAdjacencyEntry(adjacency, childId, {
      edge: rawEdge,
      other: parentId,
      relation: 'parent',
    })
  })

  return adjacency
}

function assignHierarchicalLevels(centerKey, adjacency) {
  const levels = new Map()
  if (!centerKey) return levels

  levels.set(centerKey, 0)

  const queue = [centerKey]
  const queued = new Set([centerKey])

  while (queue.length) {
    const current = queue.shift()
    queued.delete(current)

    const currentLevel = levels.get(current) ?? 0
    const neighbors = adjacency.get(current) || []

    neighbors.forEach(({ other, relation }) => {
      if (!other) return
      const nextLevel =
        relation === 'parent'
          ? currentLevel - 1
          : relation === 'child'
          ? currentLevel + 1
          : currentLevel

      const existing = levels.get(other)
      if (existing == null) {
        levels.set(other, nextLevel)
        if (!queued.has(other)) {
          queue.push(other)
          queued.add(other)
        }
        return
      }

      let shouldUpdate = false
      if (relation === 'parent' && nextLevel < existing) shouldUpdate = true
      if (relation === 'child' && nextLevel > existing) shouldUpdate = true
      if (relation === 'sibling' && nextLevel !== existing) shouldUpdate = true

      if (!shouldUpdate) return

      const newLevel =
        relation === 'sibling' ? Math.min(existing, nextLevel, currentLevel) : nextLevel
      if (newLevel === existing) return

      levels.set(other, newLevel)
      if (!queued.has(other)) {
        queue.push(other)
        queued.add(other)
      }
    })
  }

  return levels
}

function shouldShowCluster(parentId, visibleNodes, clusters = []) {
  if (!parentId) return false
  if (!visibleNodes?.size) return false

  const parentVisible = visibleNodes.has(parentId)
  if (!parentVisible) return false

  const parentInCluster = clusters.some((cluster) => {
    if (!cluster) return false
    const contained = Array.isArray(cluster.containedIds)
      ? cluster.containedIds
      : []
    return contained.includes(parentId)
  })

  return !parentInCluster
}

function computeNodeLevels(edges, centerId) {
  const centerKey = centerId != null ? String(centerId) : null
  const normalizedEdges = Array.isArray(edges)
    ? edges.map((edge) => ({
        ...edge,
        source: String(edge.source),
        target: String(edge.target),
      }))
    : []

  if (!centerKey) return new Map()

  const adjacency = buildRelationshipAdjacency(normalizedEdges)
  const levels = assignHierarchicalLevels(centerKey, adjacency)

  if (!levels.has(centerKey)) levels.set(centerKey, 0)

  return levels
}

function determineClusterAnchor(edge, levelMap, centerKey) {
  if (!edge) return null
  const source = String(edge.source)
  const target = String(edge.target)

  if (source === target) return source

  const sourceLevel = levelMap.get(source)
  const targetLevel = levelMap.get(target)

  if (sourceLevel != null && targetLevel != null) {
    if (sourceLevel < targetLevel) return source
    if (targetLevel < sourceLevel) return target
  }

  if (source === centerKey) return source
  if (target === centerKey) return target

  if (sourceLevel != null && targetLevel == null) return source
  if (targetLevel != null && sourceLevel == null) return target

  if (sourceLevel != null && targetLevel != null && sourceLevel === targetLevel) {
    return source <= target ? source : target
  }

  return source
}

export function slugifyTypeName(name) {
  return String(name ?? 'group')
    .toLowerCase()
    .replace(/[^a-z0-9]+/g, '-')
    .replace(/^-+|-+$/g, '')
}

function getNodeDimensions(nodeMap, nodeId) {
  const node = nodeMap.get(String(nodeId))
  if (!node) {
    return { width: DEFAULT_ENTITY_WIDTH, height: DEFAULT_ENTITY_HEIGHT }
  }

  const isCluster = node.type === 'cluster'
  const width = node.width ?? (isCluster ? DEFAULT_CLUSTER_WIDTH : DEFAULT_ENTITY_WIDTH)
  const height = node.height ?? (isCluster ? DEFAULT_CLUSTER_HEIGHT : DEFAULT_ENTITY_HEIGHT)

  return { width, height }
}

export function layoutNodesHierarchically(nodes, edges, centerId) {
  const normalizedNodes = Array.isArray(nodes)
    ? nodes.map((node) => ({ ...node, id: String(node.id) }))
    : []

  if (!normalizedNodes.length) return nodes

  const centerKey =
    centerId != null ? String(centerId) : normalizedNodes[0]?.id ?? null

  if (!centerKey) return nodes

  const normalizedEdges = Array.isArray(edges)
    ? edges.map((edge) => ({
        ...edge,
        source: String(edge.source),
        target: String(edge.target),
        data: edge?.data || {},
      }))
    : []

  const nodeMap = new Map(normalizedNodes.map((node) => [node.id, node]))
  const allowedNodeIds = new Set(normalizedNodes.map((node) => node.id))
  const adjacency = buildRelationshipAdjacency(normalizedEdges, allowedNodeIds)

  const levels = assignHierarchicalLevels(centerKey, adjacency)

  if (centerKey && nodeMap.has(centerKey) && !levels.has(centerKey)) {
    levels.set(centerKey, 0)
  }

  normalizedNodes.forEach((node) => {
    if (!levels.has(node.id)) levels.set(node.id, 0)
  })

  const getRelationshipTypeForEdge = (edge, nodeId) => {
    if (!edge) return null

    const edgeType =
      edge?.data?.relationshipType || edge?.data?.typeName || edge?.label || null

    if (edgeType) return edgeType

    const node = nodeMap.get(nodeId)
    if (node?.data?.relationshipType) return node.data.relationshipType
    if (node?.data?.typeName) return node.data.typeName

    return null
  }

  const getGroupInfoForNode = (nodeId) => {
    if (nodeId === centerKey) {
      return {
        groupKey: `${centerKey}::center`,
        relationshipType: 'Center',
        parentId: null,
      }
    }

    const nodeLevel = levels.get(nodeId) ?? 0
    const neighbors = adjacency.get(nodeId) || []
    let bestParent = null
    let bestParentLevel = -Infinity
    let bestType = null

    neighbors.forEach(({ edge, other }) => {
      const otherLevel = levels.get(other)
      if (otherLevel == null) return
      if (otherLevel >= nodeLevel) return

      if (otherLevel > bestParentLevel) {
        bestParent = other
        bestParentLevel = otherLevel
        bestType = getRelationshipTypeForEdge(edge, nodeId)
        return
      }

      if (otherLevel === bestParentLevel) {
        const candidateType = getRelationshipTypeForEdge(edge, nodeId) || ''
        const currentType = bestType || ''
        const typeComparison = candidateType.localeCompare(currentType, undefined, {
          sensitivity: 'base',
        })

        if (typeComparison < 0) {
          bestParent = other
          bestType = candidateType
        } else if (typeComparison === 0) {
          if ((other || '').localeCompare(bestParent || '') < 0) {
            bestParent = other
          }
        }
      }
    })

    if (!bestParent) {
      const fallbackType =
        nodeMap.get(nodeId)?.data?.relationshipType ||
        nodeMap.get(nodeId)?.data?.typeName ||
        'Relationship'

      return {
        groupKey: `none::${fallbackType}`,
        relationshipType: fallbackType,
        parentId: null,
      }
    }

    const relationshipType =
      bestType ||
      nodeMap.get(nodeId)?.data?.relationshipType ||
      nodeMap.get(nodeId)?.data?.typeName ||
      'Relationship'

    return {
      groupKey: `${bestParent}::${relationshipType}`,
      relationshipType,
      parentId: bestParent,
    }
  }

  const groupedByLevel = new Map()

  normalizedNodes.forEach((node) => {
    const id = node.id
    const level = levels.get(id) ?? 0
    const groupInfo = getGroupInfoForNode(id)

    if (!groupedByLevel.has(level)) groupedByLevel.set(level, new Map())
    const groupMap = groupedByLevel.get(level)

    if (!groupMap.has(groupInfo.groupKey)) {
      groupMap.set(groupInfo.groupKey, {
        ...groupInfo,
        nodeIds: [],
      })
    }

    groupMap.get(groupInfo.groupKey).nodeIds.push(id)
  })

  const positionMap = new Map()

  const sortedLevels = [...groupedByLevel.keys()].sort((a, b) => a - b)

  sortedLevels.forEach((levelKey) => {
    const level = Number(levelKey)
    const groupMap = groupedByLevel.get(levelKey)
    const groups = Array.from(groupMap.values()).map((group) => ({
      ...group,
      nodeIds: group.nodeIds
        .map((id) => String(id))
        .sort((a, b) => {
          const nodeA = nodeMap.get(a)
          const nodeB = nodeMap.get(b)
          const labelA = nodeA?.data?.label || a
          const labelB = nodeB?.data?.label || b
          return labelA.localeCompare(labelB, undefined, { sensitivity: 'base' })
        }),
    }))

    if (!groups.length) return

    const orderedGroups = groups.sort((a, b) => {
      const parentComparison = (a.parentId || '').localeCompare(
        b.parentId || '',
        undefined,
        { sensitivity: 'base' }
      )

      if (parentComparison !== 0) return parentComparison

      return (a.relationshipType || '').localeCompare(
        b.relationshipType || '',
        undefined,
        { sensitivity: 'base' }
      )
    })

    const groupMetas = orderedGroups.map((group) => {
      const maxNodeWidth = group.nodeIds.reduce((maxWidth, nodeId) => {
        const { width } = getNodeDimensions(nodeMap, nodeId)
        return Math.max(maxWidth, width)
      }, 0)

      const preferredCenter = (() => {
        if (!group.parentId) return null
        const parentPosition = positionMap.get(String(group.parentId))
        if (!parentPosition) return null
        const parentWidth = getNodeDimensions(nodeMap, group.parentId).width
        return parentPosition.x + parentWidth / 2
      })()

      const span =
        Math.max(group.nodeIds.length - 1, 0) * LEVEL_HORIZONTAL_SPACING +
        Math.max(maxNodeWidth, BASE_NODE_WIDTH)

      return {
        group,
        span,
        maxNodeWidth: Math.max(maxNodeWidth, BASE_NODE_WIDTH),
        preferredCenter,
      }
    })

    const rootMetas = groupMetas.filter((meta) => meta.preferredCenter == null)
    if (rootMetas.length) {
      const totalSpan =
        rootMetas.reduce((total, meta) => total + meta.span, 0) +
        GROUP_HORIZONTAL_GAP * Math.max(rootMetas.length - 1, 0)

      let cursor = -totalSpan / 2
      rootMetas.forEach((meta) => {
        meta.preferredCenter = cursor + meta.span / 2
        cursor += meta.span + GROUP_HORIZONTAL_GAP
      })
    }

    const sortedMetas = [...groupMetas].sort((a, b) => a.preferredCenter - b.preferredCenter)

    let lastRight = null
    sortedMetas.forEach((meta) => {
      if (lastRight == null) {
        meta.center = meta.preferredCenter
      } else {
        const minCenter = lastRight + GROUP_HORIZONTAL_GAP + meta.span / 2
        meta.center = Math.max(meta.preferredCenter, minCenter)
      }

      meta.left = meta.center - meta.span / 2
      meta.right = meta.center + meta.span / 2
      lastRight = meta.right
    })

    let nextLeft = null
    for (let index = sortedMetas.length - 1; index >= 0; index -= 1) {
      const meta = sortedMetas[index]
      if (nextLeft != null) {
        const maxCenter = nextLeft - GROUP_HORIZONTAL_GAP - meta.span / 2
        if (meta.center > maxCenter) {
          meta.center = maxCenter
          meta.left = meta.center - meta.span / 2
          meta.right = meta.center + meta.span / 2
        }
      }
      nextLeft = meta.left
    }

    sortedMetas.forEach((meta) => {
      const { group, center, span, maxNodeWidth } = meta
      const startX = center - span / 2
      const y = level * LEVEL_VERTICAL_SPACING

      group.nodeIds.forEach((nodeId, nodeIndex) => {
        const { width: nodeWidth } = getNodeDimensions(nodeMap, nodeId)
        const slotX = startX + nodeIndex * LEVEL_HORIZONTAL_SPACING
        const adjustedX = slotX + (maxNodeWidth - nodeWidth) / 2
        positionMap.set(nodeId, { x: adjustedX, y })
      })
    })
  })

  return nodes.map((node) => {
    const position = positionMap.get(String(node.id))
    if (!position) return node
    return { ...node, position }
  })
}

const HIERARCHY_INDEX_SPACING = 260
const HIERARCHY_LEVEL_SPACING_Y = 200

const DEFAULT_RELATIONSHIP_LABEL = 'Relationship'

function normalizeEdge(edge, index = 0) {
  const source = String(edge.source)
  const target = String(edge.target)
  const typeName = edge?.type?.name || edge?.label || DEFAULT_RELATIONSHIP_LABEL

  return {
    id: edge?.id != null ? String(edge.id) : `${source}-${target}-${index}`,
    source,
    target,
    relationshipType: typeName,
  }
}

function createEntityNode(id, node, meta, position) {
  const label = node?.name || `Entity ${id}`
  const typeName = node?.type?.name || node?.typeName || 'Entity'

  return {
    id,
    type: 'entity',
    position,
    data: {
      label,
      typeName,
      entityId: id,
      isCenter: meta.level === 0,
      level: meta.level,
      levelIndex: meta.levelIndex ?? 0,
      parentId: meta.parentId,
    },
  }
}

function createClusterNode(definition, position, allNodes) {
  const { id, parentId, relationshipType, containedIds, level, levelIndex, sourceId } = definition
  const count = containedIds.length
  const label = `${relationshipType} (${count})`

  return {
    id,
    type: 'cluster',
    position,
    data: {
      label,
      relationshipType,
      count,
      containedIds,
      sourceId,
      level,
      levelIndex,
      parentId,
      allNodes,
      placedEntityIds: [],
    },
  }
}

function assignPositions(entries) {
  const positionMap = new Map()

  entries.forEach((items, level) => {
    const sorted = [...items].sort((a, b) => {
      const parentCompare = (a.parentId || '').localeCompare(b.parentId || '', undefined, {
        sensitivity: 'base',
      })
      if (parentCompare !== 0) return parentCompare

      return (a.label || a.id).localeCompare(b.label || b.id, undefined, { sensitivity: 'base' })
    })

    sorted.forEach((entry, index) => {
      positionMap.set(entry.id, {
        x: index * HIERARCHY_INDEX_SPACING,
        y: level * HIERARCHY_LEVEL_SPACING_Y,
        levelIndex: index,
      })
    })
  })

  return positionMap
}

export function buildReactFlowGraph(
  data,
  entityId,
  clusterThreshold = DEFAULT_CLUSTER_THRESHOLD
) {
  const centerId = String(entityId)
  const rawNodes = Array.isArray(data?.nodes) ? data.nodes : []
  const rawEdges = Array.isArray(data?.edges) ? data.edges : []

  if (!centerId) {
    return {
      nodes: [],
      edges: [],
      suppressedNodes: {},
      suppressedEdges: [],
      nodeSuppressedBy: {},
      hiddenNodeIds: [],
    }
  }

  const nodeMap = new Map(
    rawNodes.map((node) => [String(node.id), { ...node, typeName: node?.type?.name || node?.typeName }])
  )

  if (!nodeMap.has(centerId)) {
    const fallback = rawNodes[0]
    if (fallback) {
      nodeMap.set(centerId, {
        ...fallback,
        id: centerId,
        name: fallback?.name || `Entity ${centerId}`,
        typeName: fallback?.type?.name || fallback?.typeName,
      })
    } else {
      nodeMap.set(centerId, { id: centerId, name: `Entity ${centerId}`, typeName: 'Entity' })
    }
  }

<<<<<<< HEAD
  const parsedEdges = rawEdges.map((edge, index) => normalizeEdge(edge, index))
=======
    groupedByTypeAndAnchor.get(key).edges.push(edge)
  })

  const clusterNodes = []
  const clusterEdges = []
  const clusterSuppressedByAnchor = new Map()
  const hiddenNodeIds = new Set()
  const consumedEdgeIds = new Set()
  const suppressedNodeIds = new Set()
  const nodeSuppressedBy = new Map()
  const suppressedClusterNodeMap = new Map()

  const protectedNodeIds = new Set([centerKey])
  const extraProtected = Array.isArray(data?.protectedNodeIds)
    ? data.protectedNodeIds.map((value) => String(value))
    : []
  extraProtected.forEach((id) => protectedNodeIds.add(id))
>>>>>>> 5c30b4a3

  const adjacency = new Map()
  parsedEdges.forEach((edge) => {
    if (!adjacency.has(edge.source)) adjacency.set(edge.source, [])
    if (!adjacency.has(edge.target)) adjacency.set(edge.target, [])

    adjacency.get(edge.source).push({ otherId: edge.target, edge })
    adjacency.get(edge.target).push({ otherId: edge.source, edge })
  })

  const metaMap = new Map()
  metaMap.set(centerId, {
    level: 0,
    parentId: null,
    relationshipType: null,
    edgeId: null,
  })

  const queue = [centerId]
  while (queue.length) {
    const currentId = queue.shift()
    const currentMeta = metaMap.get(currentId)
    const neighbors = adjacency.get(currentId) || []

    neighbors.forEach(({ otherId, edge }) => {
      if (metaMap.has(otherId)) return
      const nextLevel = currentMeta.level + 1
      metaMap.set(otherId, {
        level: nextLevel,
        parentId: currentId,
        relationshipType: edge.relationshipType,
        edgeId: edge.id,
      })
      queue.push(otherId)
    })
  }

  const childrenByParent = new Map()
  metaMap.forEach((meta, id) => {
    if (!meta.parentId) return
    if (!childrenByParent.has(meta.parentId)) childrenByParent.set(meta.parentId, [])
    childrenByParent.get(meta.parentId).push({ id, relationshipType: meta.relationshipType })
  })

  const clusterDefinitions = []
  const nodesHiddenByCluster = new Set()

  childrenByParent.forEach((children, parentId) => {
    const grouped = new Map()
    children.forEach(({ id, relationshipType }) => {
      const key = relationshipType || DEFAULT_RELATIONSHIP_LABEL
      if (!grouped.has(key)) grouped.set(key, [])
      grouped.get(key).push(String(id))
    })

    grouped.forEach((ids, relationshipType) => {
      if (ids.length < clusterThreshold) return

      const clusterId = `cluster-${parentId}-${slugifyTypeName(relationshipType)}`
      const parentMeta = metaMap.get(parentId)
      const level = (parentMeta?.level ?? 0) + 1

      clusterDefinitions.push({
        id: clusterId,
        parentId,
        relationshipType,
        containedIds: ids,
        level,
        levelIndex: 0,
        sourceId: parentId,
      })

<<<<<<< HEAD
      ids.forEach((childId) => nodesHiddenByCluster.add(childId))
=======
      clusterEdges.push({
        id: `edge-${clusterId}`,
        source: anchorId || centerKey,
        target: clusterId,
        type: 'smoothstep',
        label: `${typeName} (${entityCount})`,
        animated: false,
        data: { relationshipType: typeName },
        sourceHandle: 'bottom',
        targetHandle: 'top',
      })

      if (isAnchorHidden && normalizedAnchorId) {
        clusterSuppressedByAnchor.set(clusterId, new Set([normalizedAnchorId]))
      }
>>>>>>> 5c30b4a3
    })
  })

<<<<<<< HEAD
  const hiddenNodeIds = new Set()
  const suppressedNodeIds = new Set()
  const blockersMap = new Map()

  const traverseHiddenSubtree = (nodeId, activeBlockers = []) => {
    if (hiddenNodeIds.has(nodeId)) return
    hiddenNodeIds.add(nodeId)

    const children = childrenByParent.get(nodeId) || []
    children.forEach(({ id: childId }) => {
      const nextBlockers = new Set([nodeId, ...activeBlockers])
      if (!blockersMap.has(childId)) blockersMap.set(childId, new Set())
      nextBlockers.forEach((value) => blockersMap.get(childId).add(value))
=======
  const clusterNodeLookup = new Map(clusterNodes.map((node) => [node.id, node]))

  const baseNodes = enrichedNodes
    .filter((n) => !hiddenNodeIds.has(String(n.id)))
    .map((node) => {
      const id = String(node.id)
      const label = node?.name || `Entity ${id}`
      const isCenter = id === centerKey
      const typeName = node?.typeName || 'Entity'
      return {
        id,
        type: 'entity',
        data: { label, isCenter, typeName, entityId: id },
        position: { x: 0, y: 0 },
      }
    })

  const visibleEntityIds = new Set(baseNodes.map((node) => node.id))
  const clusterDefinitions = clusterNodes.map((node) => ({
    id: node.id,
    containedIds: Array.isArray(node?.data?.containedIds)
      ? node.data.containedIds.map((value) => String(value))
      : [],
  }))

  const clustersHiddenByParent = new Map()

  clusterNodes.forEach((clusterNode) => {
    const parentId =
      clusterNode?.data?.sourceId != null ? String(clusterNode.data.sourceId) : null
    if (!parentId) return

    if (shouldShowCluster(parentId, visibleEntityIds, clusterDefinitions)) return

    clustersHiddenByParent.set(clusterNode.id, parentId)
    hiddenNodeIds.add(clusterNode.id)
    suppressedNodeIds.add(clusterNode.id)
    if (!nodeSuppressedBy.has(clusterNode.id)) nodeSuppressedBy.set(clusterNode.id, new Set())
    nodeSuppressedBy.get(clusterNode.id).add(parentId)
    if (!suppressedClusterNodeMap.has(clusterNode.id)) {
      suppressedClusterNodeMap.set(clusterNode.id, { ...clusterNode })
    }
  })

  const standardEdges = parsedEdges
    .filter((e) => !consumedEdgeIds.has(e.id))
    .map((e) => ({
      id: e.id,
      source: e.source,
      target: e.target,
      type: 'smoothstep',
      label: e.label,
      animated: true,
      data: { relationshipType: e.typeName },
      style: { strokeWidth: 1.5 },
      sourceHandle: 'bottom',
      targetHandle: 'top',
    }))

  const nodesForLayout = [
    ...baseNodes,
    ...clusterNodes.filter((node) => !clustersHiddenByParent.has(node.id)),
  ]

  const edgesForLayout = [
    ...standardEdges,
    ...clusterEdges.filter((edge) => !clustersHiddenByParent.has(String(edge.target))),
  ]

  const reachableWithoutHidden = new Set()
  const reachableQueue = []
>>>>>>> 5c30b4a3

      if (hiddenNodeIds.has(childId)) return
      if (!nodesHiddenByCluster.has(childId)) suppressedNodeIds.add(childId)
      traverseHiddenSubtree(childId, [...nextBlockers])
    })
  }

  nodesHiddenByCluster.forEach((hiddenRootId) => {
    traverseHiddenSubtree(hiddenRootId, [hiddenRootId])
  })

  const levelEntries = new Map()

  const registerLevelEntry = (level, entry) => {
    if (!levelEntries.has(level)) levelEntries.set(level, [])
    levelEntries.get(level).push(entry)
  }

<<<<<<< HEAD
  metaMap.forEach((meta, id) => {
    const node = nodeMap.get(id)
    registerLevelEntry(meta.level, {
      id,
      parentId: meta.parentId,
      label: node?.name || `Entity ${id}`,
    })
  })

  clusterDefinitions.forEach((cluster) => {
    registerLevelEntry(cluster.level, {
      id: cluster.id,
      parentId: cluster.parentId,
      label: cluster.relationshipType,
    })
  })
=======
  hiddenNodeIds.forEach((hiddenId) => {
    const visited = new Set([hiddenId])
    const queue = [hiddenId]
>>>>>>> 5c30b4a3

  const positionLookup = assignPositions(levelEntries)

  const visibleNodes = []
  const suppressedNodes = {}

  metaMap.forEach((meta, id) => {
    const positionInfo =
      positionLookup.get(id) || { x: 0, y: meta.level * HIERARCHY_LEVEL_SPACING_Y, levelIndex: 0 }
    const nodeData = nodeMap.get(id) || { id, name: `Entity ${id}`, typeName: 'Entity' }
    const enrichedMeta = {
      ...meta,
      levelIndex: positionInfo.levelIndex ?? 0,
    }

    const node = createEntityNode(id, nodeData, enrichedMeta, {
      x: positionInfo.x,
      y: positionInfo.y,
    })

    if (hiddenNodeIds.has(id)) {
      if (suppressedNodeIds.has(id)) {
        suppressedNodes[id] = node
      }
    } else {
      visibleNodes.push(node)
    }
  })

<<<<<<< HEAD
  const clusterNodes = clusterDefinitions.map((cluster) => {
    const positionInfo = positionLookup.get(cluster.id) || {
      x: 0,
      y: cluster.level * HIERARCHY_LEVEL_SPACING_Y,
      levelIndex: 0,
    }

    const definition = {
      ...cluster,
      levelIndex: positionInfo.levelIndex ?? 0,
    }
=======
  clusterSuppressedByAnchor.forEach((blockers, clusterId) => {
    suppressedNodeIds.add(clusterId)
    if (!nodeSuppressedBy.has(clusterId)) nodeSuppressedBy.set(clusterId, new Set())
    blockers.forEach((blocker) => nodeSuppressedBy.get(clusterId).add(blocker))
    if (!hiddenNodeIds.has(clusterId)) hiddenNodeIds.add(clusterId)
    if (!suppressedClusterNodeMap.has(clusterId)) {
      const clusterNode = clusterNodeLookup.get(clusterId)
      if (clusterNode) suppressedClusterNodeMap.set(clusterId, { ...clusterNode })
    }
  })

  const layoutedNodes = layoutNodesHierarchically(nodesForLayout, edgesForLayout, centerKey)

  const layoutedNodeMap = new Map(layoutedNodes.map((node) => [node.id, node]))

  const suppressedNodes = {}
  for (const nodeId of suppressedNodeIds) {
    const node = layoutedNodeMap.get(nodeId) || suppressedClusterNodeMap.get(nodeId)
    if (node) suppressedNodes[nodeId] = node
  }
>>>>>>> 5c30b4a3

    return createClusterNode(definition, {
      x: positionInfo.x,
      y: positionInfo.y,
    }, rawNodes)
  })

  const visibleNodeIds = new Set(visibleNodes.map((node) => node.id))

  const visibleEdges = []
  const suppressedEdges = []

  const collectEdge = (edge) => {
    const sourceHidden = hiddenNodeIds.has(edge.source) && !visibleNodeIds.has(edge.source)
    const targetHidden = hiddenNodeIds.has(edge.target) && !visibleNodeIds.has(edge.target)

    if (sourceHidden || targetHidden) {
      suppressedEdges.push(edge)
    } else {
      visibleEdges.push(edge)
    }
  }

  metaMap.forEach((meta, id) => {
    const parentId = meta.parentId
    if (!parentId) return

    const edgeId = `edge-${parentId}-${id}`
    const edge = {
      id: edgeId,
      source: parentId,
      target: id,
      type: 'smoothstep',
      animated: true,
      label: meta.relationshipType || DEFAULT_RELATIONSHIP_LABEL,
      data: { relationshipType: meta.relationshipType || DEFAULT_RELATIONSHIP_LABEL },
      style: { strokeWidth: 1.5 },
      sourceHandle: 'bottom',
      targetHandle: 'top',
    }

    collectEdge(edge)
  })

  clusterNodes.forEach((clusterNode) => {
    const { sourceId, relationshipType, count } = clusterNode.data
    const edgeId = `edge-${sourceId}-${clusterNode.id}`

    collectEdge({
      id: edgeId,
      source: sourceId,
      target: clusterNode.id,
      type: 'smoothstep',
      animated: false,
      label: `${relationshipType} (${count})`,
      data: { relationshipType },
      style: { strokeWidth: 1.5 },
      sourceHandle: 'bottom',
      targetHandle: 'top',
    })
  })

  const nodeSuppressedBy = Object.fromEntries(
    [...blockersMap.entries()].map(([nodeId, blockers]) => [nodeId, [...blockers].map(String)])
  )

  return {
    nodes: [...visibleNodes, ...clusterNodes],
    edges: visibleEdges,
    suppressedNodes,
    suppressedEdges,
    nodeSuppressedBy,
    hiddenNodeIds: Array.from(hiddenNodeIds, String),
  }
}

export function createAdHocEntityNode(clusterNode, entity, placedIds = []) {
  if (!clusterNode || !entity) return null

  const baseX = clusterNode?.position?.x ?? 0
  const baseY = clusterNode?.position?.y ?? 0
  const clusterWidth = clusterNode?.width ?? DEFAULT_CLUSTER_WIDTH
  const clusterHeight = clusterNode?.height ?? DEFAULT_CLUSTER_HEIGHT
  const entityId = String(entity.id)
  const normalizedPlaced = Array.isArray(placedIds)
    ? placedIds.map((value) => String(value))
    : []
  const placementIndex = normalizedPlaced.indexOf(entityId)

  const totalWidth = Math.max(normalizedPlaced.length - 1, 0) * CLUSTER_ENTITY_HORIZONTAL_SPACING
  const centerX = baseX + clusterWidth / 2
  const firstCenterX = centerX - totalWidth / 2
  const entityWidth = DEFAULT_ENTITY_WIDTH
  const x =
    placementIndex >= 0
      ? firstCenterX + placementIndex * CLUSTER_ENTITY_HORIZONTAL_SPACING - entityWidth / 2
      : centerX - entityWidth / 2
  const y = baseY + clusterHeight + CLUSTER_ENTITY_GAP

  return {
    id: entityId,
    type: 'entity',
    position: { x, y },
    data: {
      label: entity.name || `Entity ${entityId}`,
      typeName: entity?.type?.name || entity?.typeName || 'Entity',
      isCenter: false,
      isAdHoc: true,
      entityId,
    },
  }
}

export function positionEntitiesBelowCluster(nodes, clusterNode, placedIds = []) {
  if (!clusterNode || !Array.isArray(placedIds) || placedIds.length === 0) return nodes

  const order = placedIds.map((id) => String(id))
  const orderIndex = new Map(order.map((id, index) => [id, index]))

  const baseX = clusterNode?.position?.x ?? 0
  const baseY = clusterNode?.position?.y ?? 0
  const clusterWidth = clusterNode?.width ?? DEFAULT_CLUSTER_WIDTH
  const clusterHeight = clusterNode?.height ?? DEFAULT_CLUSTER_HEIGHT
  const startY = baseY + clusterHeight + CLUSTER_ENTITY_GAP

  const totalWidth = (order.length - 1) * CLUSTER_ENTITY_HORIZONTAL_SPACING
  const centerX = baseX + clusterWidth / 2
  const firstCenterX = centerX - totalWidth / 2

  let didChange = false
  const nextNodes = nodes.map((node) => {
    if (node.type !== 'entity' || !node.data?.isAdHoc) return node
    const index = orderIndex.get(String(node.id))
    if (index == null) return node

    const entityWidth = node?.width ?? DEFAULT_ENTITY_WIDTH
    const x = firstCenterX + index * CLUSTER_ENTITY_HORIZONTAL_SPACING - entityWidth / 2
    const y = startY

    if (node?.position?.x === x && node?.position?.y === y) return node
    didChange = true
    return {
      ...node,
      position: { x, y },
    }
  })

  return didChange ? nextNodes : nodes
}<|MERGE_RESOLUTION|>--- conflicted
+++ resolved
@@ -649,10 +649,15 @@
     }
   }
 
-<<<<<<< HEAD
   const parsedEdges = rawEdges.map((edge, index) => normalizeEdge(edge, index))
-=======
-    groupedByTypeAndAnchor.get(key).edges.push(edge)
+
+  const adjacency = new Map()
+  parsedEdges.forEach((edge) => {
+    if (!adjacency.has(edge.source)) adjacency.set(edge.source, [])
+    if (!adjacency.has(edge.target)) adjacency.set(edge.target, [])
+
+    adjacency.get(edge.source).push({ otherId: edge.target, edge })
+    adjacency.get(edge.target).push({ otherId: edge.source, edge })
   })
 
   const clusterNodes = []
@@ -669,23 +674,15 @@
     ? data.protectedNodeIds.map((value) => String(value))
     : []
   extraProtected.forEach((id) => protectedNodeIds.add(id))
->>>>>>> 5c30b4a3
-
-  const adjacency = new Map()
-  parsedEdges.forEach((edge) => {
-    if (!adjacency.has(edge.source)) adjacency.set(edge.source, [])
-    if (!adjacency.has(edge.target)) adjacency.set(edge.target, [])
-
-    adjacency.get(edge.source).push({ otherId: edge.target, edge })
-    adjacency.get(edge.target).push({ otherId: edge.source, edge })
-  })
-
-  const metaMap = new Map()
-  metaMap.set(centerId, {
-    level: 0,
-    parentId: null,
-    relationshipType: null,
-    edgeId: null,
+
+  const clusterGroups = []
+
+  groupedByTypeAndAnchor.forEach((group) => {
+    if (!group?.edges?.length) return
+    if (group.edges.length < clusterThreshold) return
+
+    const anchorLevel = group.anchorId != null ? levelMap.get(String(group.anchorId)) ?? Infinity : Infinity
+    clusterGroups.push({ ...group, anchorLevel })
   })
 
   const queue = [centerId]
@@ -742,9 +739,6 @@
         sourceId: parentId,
       })
 
-<<<<<<< HEAD
-      ids.forEach((childId) => nodesHiddenByCluster.add(childId))
-=======
       clusterEdges.push({
         id: `edge-${clusterId}`,
         source: anchorId || centerKey,
@@ -757,14 +751,6 @@
         targetHandle: 'top',
       })
 
-      if (isAnchorHidden && normalizedAnchorId) {
-        clusterSuppressedByAnchor.set(clusterId, new Set([normalizedAnchorId]))
-      }
->>>>>>> 5c30b4a3
-    })
-  })
-
-<<<<<<< HEAD
   const hiddenNodeIds = new Set()
   const suppressedNodeIds = new Set()
   const blockersMap = new Map()
@@ -778,7 +764,60 @@
       const nextBlockers = new Set([nodeId, ...activeBlockers])
       if (!blockersMap.has(childId)) blockersMap.set(childId, new Set())
       nextBlockers.forEach((value) => blockersMap.get(childId).add(value))
-=======
+
+      if (hiddenNodeIds.has(childId)) return
+      if (!nodesHiddenByCluster.has(childId)) suppressedNodeIds.add(childId)
+      traverseHiddenSubtree(childId, [...nextBlockers])
+    })
+  }
+
+  nodesHiddenByCluster.forEach((hiddenRootId) => {
+    traverseHiddenSubtree(hiddenRootId, [hiddenRootId])
+  })
+
+  const levelEntries = new Map()
+
+  const registerLevelEntry = (level, entry) => {
+    if (!levelEntries.has(level)) levelEntries.set(level, [])
+    levelEntries.get(level).push(entry)
+  }
+
+  metaMap.forEach((meta, id) => {
+    const node = nodeMap.get(id)
+    registerLevelEntry(meta.level, {
+      id,
+      parentId: meta.parentId,
+      label: node?.name || `Entity ${id}`,
+    })
+  })
+
+  clusterDefinitions.forEach((cluster) => {
+    registerLevelEntry(cluster.level, {
+      id: cluster.id,
+      parentId: cluster.parentId,
+      label: cluster.relationshipType,
+    })
+  })
+
+  const positionLookup = assignPositions(levelEntries)
+
+  const visibleNodes = []
+  const suppressedNodes = {}
+
+  metaMap.forEach((meta, id) => {
+    const positionInfo =
+      positionLookup.get(id) || { x: 0, y: meta.level * HIERARCHY_LEVEL_SPACING_Y, levelIndex: 0 }
+    const nodeData = nodeMap.get(id) || { id, name: `Entity ${id}`, typeName: 'Entity' }
+    const enrichedMeta = {
+      ...meta,
+      levelIndex: positionInfo.levelIndex ?? 0,
+    }
+
+    const node = createEntityNode(id, nodeData, enrichedMeta, {
+      x: positionInfo.x,
+      y: positionInfo.y,
+    })
+
   const clusterNodeLookup = new Map(clusterNodes.map((node) => [node.id, node]))
 
   const baseNodes = enrichedNodes
@@ -794,7 +833,10 @@
         data: { label, isCenter, typeName, entityId: id },
         position: { x: 0, y: 0 },
       }
-    })
+    } else {
+      visibleNodes.push(node)
+    }
+  })
 
   const visibleEntityIds = new Set(baseNodes.map((node) => node.id))
   const clusterDefinitions = clusterNodes.map((node) => ({
@@ -830,169 +872,33 @@
       source: e.source,
       target: e.target,
       type: 'smoothstep',
-      label: e.label,
-      animated: true,
-      data: { relationshipType: e.typeName },
-      style: { strokeWidth: 1.5 },
-      sourceHandle: 'bottom',
-      targetHandle: 'top',
-    }))
-
-  const nodesForLayout = [
-    ...baseNodes,
-    ...clusterNodes.filter((node) => !clustersHiddenByParent.has(node.id)),
-  ]
-
-  const edgesForLayout = [
-    ...standardEdges,
-    ...clusterEdges.filter((edge) => !clustersHiddenByParent.has(String(edge.target))),
-  ]
-
-  const reachableWithoutHidden = new Set()
-  const reachableQueue = []
->>>>>>> 5c30b4a3
-
-      if (hiddenNodeIds.has(childId)) return
-      if (!nodesHiddenByCluster.has(childId)) suppressedNodeIds.add(childId)
-      traverseHiddenSubtree(childId, [...nextBlockers])
-    })
-  }
-
-  nodesHiddenByCluster.forEach((hiddenRootId) => {
-    traverseHiddenSubtree(hiddenRootId, [hiddenRootId])
-  })
-
-  const levelEntries = new Map()
-
-  const registerLevelEntry = (level, entry) => {
-    if (!levelEntries.has(level)) levelEntries.set(level, [])
-    levelEntries.get(level).push(entry)
-  }
-
-<<<<<<< HEAD
-  metaMap.forEach((meta, id) => {
-    const node = nodeMap.get(id)
-    registerLevelEntry(meta.level, {
-      id,
-      parentId: meta.parentId,
-      label: node?.name || `Entity ${id}`,
-    })
-  })
-
-  clusterDefinitions.forEach((cluster) => {
-    registerLevelEntry(cluster.level, {
-      id: cluster.id,
-      parentId: cluster.parentId,
-      label: cluster.relationshipType,
-    })
-  })
-=======
-  hiddenNodeIds.forEach((hiddenId) => {
-    const visited = new Set([hiddenId])
-    const queue = [hiddenId]
->>>>>>> 5c30b4a3
-
-  const positionLookup = assignPositions(levelEntries)
-
-  const visibleNodes = []
-  const suppressedNodes = {}
-
-  metaMap.forEach((meta, id) => {
-    const positionInfo =
-      positionLookup.get(id) || { x: 0, y: meta.level * HIERARCHY_LEVEL_SPACING_Y, levelIndex: 0 }
-    const nodeData = nodeMap.get(id) || { id, name: `Entity ${id}`, typeName: 'Entity' }
-    const enrichedMeta = {
-      ...meta,
-      levelIndex: positionInfo.levelIndex ?? 0,
-    }
-
-    const node = createEntityNode(id, nodeData, enrichedMeta, {
-      x: positionInfo.x,
-      y: positionInfo.y,
-    })
-
-    if (hiddenNodeIds.has(id)) {
-      if (suppressedNodeIds.has(id)) {
-        suppressedNodes[id] = node
-      }
-    } else {
-      visibleNodes.push(node)
-    }
-  })
-
-<<<<<<< HEAD
-  const clusterNodes = clusterDefinitions.map((cluster) => {
-    const positionInfo = positionLookup.get(cluster.id) || {
-      x: 0,
-      y: cluster.level * HIERARCHY_LEVEL_SPACING_Y,
-      levelIndex: 0,
-    }
-
-    const definition = {
-      ...cluster,
-      levelIndex: positionInfo.levelIndex ?? 0,
-    }
-=======
-  clusterSuppressedByAnchor.forEach((blockers, clusterId) => {
-    suppressedNodeIds.add(clusterId)
-    if (!nodeSuppressedBy.has(clusterId)) nodeSuppressedBy.set(clusterId, new Set())
-    blockers.forEach((blocker) => nodeSuppressedBy.get(clusterId).add(blocker))
-    if (!hiddenNodeIds.has(clusterId)) hiddenNodeIds.add(clusterId)
-    if (!suppressedClusterNodeMap.has(clusterId)) {
-      const clusterNode = clusterNodeLookup.get(clusterId)
-      if (clusterNode) suppressedClusterNodeMap.set(clusterId, { ...clusterNode })
-    }
-  })
-
-  const layoutedNodes = layoutNodesHierarchically(nodesForLayout, edgesForLayout, centerKey)
-
-  const layoutedNodeMap = new Map(layoutedNodes.map((node) => [node.id, node]))
-
-  const suppressedNodes = {}
-  for (const nodeId of suppressedNodeIds) {
-    const node = layoutedNodeMap.get(nodeId) || suppressedClusterNodeMap.get(nodeId)
-    if (node) suppressedNodes[nodeId] = node
-  }
->>>>>>> 5c30b4a3
-
-    return createClusterNode(definition, {
-      x: positionInfo.x,
-      y: positionInfo.y,
-    }, rawNodes)
-  })
-
-  const visibleNodeIds = new Set(visibleNodes.map((node) => node.id))
-
-  const visibleEdges = []
-  const suppressedEdges = []
-
-  const collectEdge = (edge) => {
-    const sourceHidden = hiddenNodeIds.has(edge.source) && !visibleNodeIds.has(edge.source)
-    const targetHidden = hiddenNodeIds.has(edge.target) && !visibleNodeIds.has(edge.target)
-
-    if (sourceHidden || targetHidden) {
-      suppressedEdges.push(edge)
-    } else {
-      visibleEdges.push(edge)
-    }
-  }
-
-  metaMap.forEach((meta, id) => {
-    const parentId = meta.parentId
-    if (!parentId) return
-
-    const edgeId = `edge-${parentId}-${id}`
-    const edge = {
-      id: edgeId,
-      source: parentId,
-      target: id,
-      type: 'smoothstep',
       animated: true,
       label: meta.relationshipType || DEFAULT_RELATIONSHIP_LABEL,
       data: { relationshipType: meta.relationshipType || DEFAULT_RELATIONSHIP_LABEL },
       style: { strokeWidth: 1.5 },
       sourceHandle: 'bottom',
       targetHandle: 'top',
+    }))
+
+  const nodesForLayout = [
+    ...baseNodes,
+    ...clusterNodes.filter((node) => !clustersHiddenByParent.has(node.id)),
+  ]
+
+  const edgesForLayout = [
+    ...standardEdges,
+    ...clusterEdges.filter((edge) => !clustersHiddenByParent.has(String(edge.target))),
+  ]
+
+  const reachableWithoutHidden = new Set()
+  const reachableQueue = []
+
+  protectedNodeIds.forEach((id) => {
+    const key = String(id)
+    if (hiddenNodeIds.has(key)) return
+    if (!reachableWithoutHidden.has(key)) {
+      reachableWithoutHidden.add(key)
+      reachableQueue.push(key)
     }
 
     collectEdge(edge)
@@ -1014,11 +920,92 @@
       sourceHandle: 'bottom',
       targetHandle: 'top',
     })
-  })
-
-  const nodeSuppressedBy = Object.fromEntries(
-    [...blockersMap.entries()].map(([nodeId, blockers]) => [nodeId, [...blockers].map(String)])
-  )
+  }
+
+  hiddenNodeIds.forEach((hiddenId) => {
+    const visited = new Set([hiddenId])
+    const queue = [hiddenId]
+
+    while (queue.length) {
+      const current = queue.shift()
+      const neighbors = adjacencyMap.get(current)
+      if (!neighbors) continue
+
+      neighbors.forEach((neighbor) => {
+        if (visited.has(neighbor)) return
+        visited.add(neighbor)
+
+        if (hiddenNodeIds.has(neighbor)) {
+          queue.push(neighbor)
+          return
+        }
+
+        if (protectedNodeIds.has(neighbor)) return
+        if (reachableWithoutHidden.has(neighbor)) return
+
+        suppressedNodeIds.add(neighbor)
+        if (!nodeSuppressedBy.has(neighbor)) nodeSuppressedBy.set(neighbor, new Set())
+        nodeSuppressedBy.get(neighbor).add(hiddenId)
+        queue.push(neighbor)
+      })
+    }
+  })
+
+  clusterSuppressedByAnchor.forEach((blockers, clusterId) => {
+    suppressedNodeIds.add(clusterId)
+    if (!nodeSuppressedBy.has(clusterId)) nodeSuppressedBy.set(clusterId, new Set())
+    blockers.forEach((blocker) => nodeSuppressedBy.get(clusterId).add(blocker))
+    if (!hiddenNodeIds.has(clusterId)) hiddenNodeIds.add(clusterId)
+    if (!suppressedClusterNodeMap.has(clusterId)) {
+      const clusterNode = clusterNodeLookup.get(clusterId)
+      if (clusterNode) suppressedClusterNodeMap.set(clusterId, { ...clusterNode })
+    }
+  })
+
+  const layoutedNodes = layoutNodesHierarchically(nodesForLayout, edgesForLayout, centerKey)
+
+  const layoutedNodeMap = new Map(layoutedNodes.map((node) => [node.id, node]))
+
+  const suppressedNodes = {}
+  for (const nodeId of suppressedNodeIds) {
+    const node = layoutedNodeMap.get(nodeId) || suppressedClusterNodeMap.get(nodeId)
+    if (node) suppressedNodes[nodeId] = node
+  }
+
+  const visibleNodes = layoutedNodes.filter((node) => {
+    if (suppressedNodeIds.has(node.id)) return false
+    return true
+  })
+
+  const suppressedEdges = []
+  const visibleStandardEdges = []
+  const visibleClusterEdges = []
+
+  const isEndpointHiddenOrSuppressed = (edge) => {
+    const sourceKey = String(edge.source)
+    const targetKey = String(edge.target)
+    if (hiddenNodeIds.has(sourceKey) || hiddenNodeIds.has(targetKey)) return true
+    if (suppressedNodeIds.has(sourceKey) || suppressedNodeIds.has(targetKey)) return true
+    return false
+  }
+
+  for (const edge of standardEdges) {
+    if (isEndpointHiddenOrSuppressed(edge)) {
+      suppressedEdges.push(edge)
+    } else {
+      visibleStandardEdges.push(edge)
+    }
+  }
+
+  for (const edge of clusterEdges) {
+    if (isEndpointHiddenOrSuppressed(edge)) {
+      suppressedEdges.push(edge)
+    } else {
+      visibleClusterEdges.push(edge)
+    }
+  }
+
+  const finalEdges = [...visibleStandardEdges, ...visibleClusterEdges]
 
   return {
     nodes: [...visibleNodes, ...clusterNodes],
